--- conflicted
+++ resolved
@@ -1,19 +1,9 @@
 # About us
 
-<<<<<<< HEAD
-Display |   Name    | Github Profile | Portfolio 
---------|:---------:|:--------------:|:---------:
-![](https://via.placeholder.com/100.png?text=Photo) | John Doe  | [Github](https://github.com/) | [Portfolio](docs/team/johndoe.md)
-![](https://th.bing.com/th/id/OIP.sDaKNkXjaMY7lIZBnMkYsQHaFj?w=231&h=180&c=7&r=0&o=5&dpr=1.5&pid=1.7) | MA JIAJUN | [Github](https://github.com/Jamarcus111) | [Portfolio](https://www.linkedin.com/feed/)
-![](https://via.placeholder.com/100.png?text=Photo) | Ron John  | [Github](https://github.com/) | [Portfolio](docs/team/johndoe.md)
-![](https://via.placeholder.com/100.png?text=Photo) | John Roe  | [Github](https://github.com/) | [Portfolio](docs/team/johndoe.md)
-![](https://via.placeholder.com/100.png?text=Photo) |  Don Roe  | [Github](https://github.com/) | [Portfolio](docs/team/johndoe.md)
-=======
-| Display                                                                                                                                          |    Name     |                      Github Profile                       |             Portfolio              |
-|--------------------------------------------------------------------------------------------------------------------------------------------------|:-----------:|:---------------------------------------------------------:|:----------------------------------:|
-| ![](https://image.umall.com.au/image/goods4/6921294355383/image/1.jpg?x-oss-process=image/resize,w_750/sharpen,100/quality,Q_100)                |  Xia Cong   |        [Github CXIA17](https://github.com/CXIA17)         | [Portfolio](docs/team/johndoe.md)  |
-| ![](https://via.placeholder.com/100.png?text=Photo)                                                                                              |   Don Joe   |               [Github](https://github.com/)               | [Portfolio](docs/team/johndoe.md)  |
-| ![](https://wingfungdundee.co.uk/WebRoot/Store25/Shops/619556e1-1fbf-4030-bcf6-c7e2e8a4f752/620E/4594/146C/E2B0/E561/0A48/3522/3482/CKA101B.jpg) |  Li Kunjun  | [Github](https://github.com/StargazerX0?tab=repositories) | [Portfolio](docs/team/LiKunjun.md) |
-| ![](https://miro.medium.com/v2/resize:fit:1358/0*hJtj0p-31PmVA4wd.jpeg)                                                                          | Zhu Minghui |          [Github](https://github.com/ZMinghuiZ)           | [Portfolio](docs/team/johndoe.md)  |
-| ![](https://via.placeholder.com/100.png?text=Photo)                                                                                              |   Don Roe   |               [Github](https://github.com/)               | [Portfolio](docs/team/johndoe.md)  |
->>>>>>> 0348bd74
+| Display                                                                                                                                          |    Name     |                      Github Profile                       |                  Portfolio                  |
+|--------------------------------------------------------------------------------------------------------------------------------------------------|:-----------:|:---------------------------------------------------------:|:-------------------------------------------:|
+| ![](https://image.umall.com.au/image/goods4/6921294355383/image/1.jpg?x-oss-process=image/resize,w_750/sharpen,100/quality,Q_100)                |  Xia Cong   |        [Github CXIA17](https://github.com/CXIA17)         |      [Portfolio](docs/team/johndoe.md)      |
+| ![](https://th.bing.com/th/id/OIP.sDaKNkXjaMY7lIZBnMkYsQHaFj?w=231&h=180&c=7&r=0&o=5&dpr=1.5&pid=1.7)                                            |  MA JIAJUN  |         [Github](https://github.com/Jamarcus111)          | [Portfolio](https://www.linkedin.com/feed/) |
+| ![](https://wingfungdundee.co.uk/WebRoot/Store25/Shops/619556e1-1fbf-4030-bcf6-c7e2e8a4f752/620E/4594/146C/E2B0/E561/0A48/3522/3482/CKA101B.jpg) |  Li Kunjun  | [Github](https://github.com/StargazerX0?tab=repositories) |     [Portfolio](docs/team/LiKunjun.md)      |
+| ![](https://miro.medium.com/v2/resize:fit:1358/0*hJtj0p-31PmVA4wd.jpeg)                                                                          | Zhu Minghui |          [Github](https://github.com/ZMinghuiZ)           |      [Portfolio](docs/team/johndoe.md)      |
+
