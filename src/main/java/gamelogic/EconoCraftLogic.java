--- conflicted
+++ resolved
@@ -70,29 +70,6 @@
                 ResponseManager.indentPrint(error.getMessage());
             }
         }
-<<<<<<< HEAD
-        input.close();
-
-        PlayerProfile playerProfile = new PlayerProfile(playerName, jobType);
-        ResponseManager.printWelcome(playerProfile);
-
-<<<<<<< HEAD
-        seedu.duke.tictactoe.TicTacToe game = new seedu.duke.tictactoe.TicTacToe('X');
-        game.gameStart();
-=======
-
-        seedu.duke.tictactoe.TicTacToe game = new seedu.duke.tictactoe.TicTacToe('X');
-        game.gameStart();
-
-     
->>>>>>> 9d19ac2734dcdf993a693e56d086a8ba88a054e4
-        return new EconoCraftLogic(playerProfile);
-    }
-
-    public void startGame() {
-        System.out.println("Game started");
-=======
         userInput.close();
->>>>>>> 80d54bb6
     }
 }