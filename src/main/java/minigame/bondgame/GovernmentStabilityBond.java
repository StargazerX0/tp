--- conflicted
+++ resolved
@@ -17,18 +17,11 @@
 
     @Override
     public void printInfo(PlayerProfile playerProfile) {
-<<<<<<< HEAD
         ResponseManager.indentPrint(BOND_INFORMATION);
         ResponseManager.indentPrint("Bond Name: " + NAME);
         ResponseManager.indentPrint("Price per bond unit: " + PRICE);
         ResponseManager.indentPrint("Annual Interest Rate (%): " + INTEREST_RATE);
-=======
-        ResponseManager.indentPrint(BOND_INFORMATION + "\n"
-            + "Bond Name: " + NAME + "\n"
-            + "Price per bond unit: " + PRICE + "\n"
-            + "Annual Interest Rate (%): " + INTEREST_RATE + "\n"
-            +"Maturity (years): " + MATURITY + "\n");
->>>>>>> 584d441b
+
 
         // Display hidden information based on player's occupation
         if (playerProfile.getOccupation().equals("Economist")) {
