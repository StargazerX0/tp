package file;

import exception.SaveProfileException;

import player.PlayerProfile;
import ui.ResponseManager;

import java.io.File;
import java.io.FileWriter;
import java.io.IOException;

<<<<<<< HEAD

=======
/**
 * Handles saving of the player's profile to a file in JSON format.
 * This class encapsulates all the functionality required to serialize the player profile into JSON
 * and write it to a persistent storage medium.
 */
>>>>>>> c4c6e653
public class Saver {

    private static final String FILE_PATH = "data/PlayerProfile.json";

    public static void saveProfile(PlayerProfile playerProfile) throws SaveProfileException {
        ensureDirectoryExists();

        try {
            File file = new File(FILE_PATH);

            if (file.createNewFile()) {
                ResponseManager.indentPrint("File created: " + file.getName() + "\n");
            }

            writeJsonToFile(file, Serializer.constructJson(playerProfile));
        } catch (IOException e) {
            throw new SaveProfileException("Error accessing the file: " + FILE_PATH + "\n");
        }
    }

    private static void ensureDirectoryExists() {
        File directory = new File(FILE_PATH).getParentFile();
        if (!directory.exists() && !directory.mkdirs()) {
            throw new RuntimeException("Failed to create data directory.\n");
        }
    }

    private static void writeJsonToFile(File file, String json) throws SaveProfileException {
        try (FileWriter fileWriter = new FileWriter(file)) {
            fileWriter.write(json);
            fileWriter.flush();
        } catch (IOException e) {
            throw new SaveProfileException("Error writing to file: " + FILE_PATH + "\n");
        }
    }

<<<<<<< HEAD
=======
    private static String constructJson(PlayerProfile playerProfile) {
        // Construct JSON method remains the same
        return "{\n" +
            " \"name\": \"" + playerProfile.getName() + "\", \n" +
            " \"occupation\": \"" + playerProfile.getOccupation() + "\", \n" +
            " \"asset\": \"" + playerProfile.getAsset().outputMoney() + "\", \n"  +
            " \"health\": \"" + playerProfile.getHealth() + "\", \n" +
            " \"currentRound\": \"" + playerProfile.getCurrentRound() + "\", \n" +
            " \"isAdvancedPlayer\": \"" + playerProfile.isAdvancedPlayer() + "\", \n" +
            " \"company\": {\n" +
            "   \"name\": \"" + playerProfile.getCompany().getName() + "\", \n" +
            "   \"numberOfEmployees\": " + playerProfile.getCompany().getNumberOfEmployees() + ", \n" +
            "   \"employeeSalary\": " + playerProfile.getCompany().getEmployeeSalary() + ", \n" +
            "   \"revenuePerEmployee\": " + playerProfile.getCompany().getRevenuePerEmployee() + "\n" +
            " }\n" +
            " \"asset\": {\n" +
            "   \"name\": \"" + playerProfile.getCompany().getName() + "\", \n" +
            "   \"numberOfEmployees\": " + playerProfile.getCompany().getNumberOfEmployees() + ", \n" +
            "   \"employeeSalary\": " + playerProfile.getCompany().getEmployeeSalary() + ", \n" +
            "   \"revenuePerEmployee\": " + playerProfile.getCompany().getRevenuePerEmployee() + "\n" +
            " }\n" +
            "}";
    }

    public static void deleteProfile() {
        File file = new File(FILE_PATH);
        if (file.exists()) {
            file.delete();
        }
    }
>>>>>>> c4c6e653
}<|MERGE_RESOLUTION|>--- conflicted
+++ resolved
@@ -9,15 +9,6 @@
 import java.io.FileWriter;
 import java.io.IOException;
 
-<<<<<<< HEAD
-
-=======
-/**
- * Handles saving of the player's profile to a file in JSON format.
- * This class encapsulates all the functionality required to serialize the player profile into JSON
- * and write it to a persistent storage medium.
- */
->>>>>>> c4c6e653
 public class Saver {
 
     private static final String FILE_PATH = "data/PlayerProfile.json";
@@ -54,8 +45,6 @@
         }
     }
 
-<<<<<<< HEAD
-=======
     private static String constructJson(PlayerProfile playerProfile) {
         // Construct JSON method remains the same
         return "{\n" +
@@ -86,5 +75,4 @@
             file.delete();
         }
     }
->>>>>>> c4c6e653
 }