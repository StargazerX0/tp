package player;

import company.Company;

/**
 * Represents a player profile in the game, including personal attributes, health, assets,
 * and company ownership. This class facilitates managing player health, assets, round progression,
 * and checking game win/loss conditions.
 */
public class PlayerProfile {
    public static final int ROUND_LIMIT = 20;
    public final String occupation;
    private final String name;
    private final Health health;
    private final Asset asset;
    private int currentRound;
    private boolean isAdvancedPlayer;
    private final Company company;

    public PlayerProfile(String name, String occupation) {
        this.name = name;
        this.health = new Health();
        this.asset = new Asset();
        this.occupation = occupation;
        this.currentRound = 1;
        this.isAdvancedPlayer = false;
        this.company = new Company();
    }

    /**
     * Constructs a player profile with specified attributes and default company.
     *
     * @param name Player's name.
     * @param occupation Player's occupation.
     * @param health Initial health points.
     * @param asset Initial asset value.
     * @param currentRound The current round number.
     * @param isAdvancedPlayer If the player is considered advanced.
     */
    public PlayerProfile(
            String name, String occupation, int health, int asset,
            int currentRound, boolean isAdvancedPlayer) {
        this.name = name;
        this.health = new Health(health);
        this.asset = new Asset(asset);
        this.occupation = occupation;
        this.currentRound = currentRound;
        this.isAdvancedPlayer = isAdvancedPlayer;
        this.company = new Company();
    }


    public PlayerProfile(
        String name, String occupation, int health, int asset,
        int currentRound, boolean isAdvancedPlayer, Company company) {
        this.name = name;
        this.health = new Health(health);
        this.asset = new Asset(asset);
        this.occupation = occupation;
        this.currentRound = currentRound;
        this.isAdvancedPlayer = isAdvancedPlayer;
        this.company = company;
    }

<<<<<<< HEAD
    public PlayerProfile(
        String name, String occupation, int health, Asset asset,
        int currentRound, boolean isAdvancedPlayer, Company company) {
        this.name = name;
        this.health = new Health(health);
        this.asset = asset;
        this.occupation = occupation;
        this.currentRound = currentRound;
        this.isAdvancedPlayer = isAdvancedPlayer;
        this.company = company;
    }



=======
    /**
     * Adds assets to the player's profile.
     *
     * @param amount Amount to add.
     */
>>>>>>> c4c6e653
    public void addAsset(int amount) {
        this.asset.addAsset(amount);
    }

    public void loseHealth(int amount) {
        this.health.deductHealth(amount);
    }

    public void addHealth(int amount) {
        this.health.addHealth(amount);
    }

    public void setHealth(int amount) {
        this.health.setHealth(amount);
    }

    public void loseAsset(int amount) {
        this.asset.deductAsset(amount);
    }

    public String getName() {
        return this.name;
    }

    public String getOccupation() {
        return this.occupation;
    }

    public int getHealth() {
        return health.outputHealth();
    }

    public int getCurrentRound() {
        return currentRound;
    }

    public void upgrade() {
        this.asset.deductAsset(10000);
        isAdvancedPlayer = true;
    }

    public boolean canUpgrade(int moneyNeeded) {
        return asset.moreThan(moneyNeeded);
    }

    public int getNumberOfEmployees() {
        return company.getNumberOfEmployees();
    }

    public int getEmployeeSalary() {
        return company.getEmployeeSalary();
    }

    public void hireEmployee(int number) {
        company.hireEmployee(number);
    }

    public void fireEmployee(int number) {
        company.removeEmployee(number);
    }

    public void addCompanyProfit() {
        if (isAdvancedPlayer()) {
            company.updatePlayer(asset);
        }
    }

    public void updateRevenue(int amount) {
        company.updateRevenue(amount);
    }

    public void updateSalary(int amount) {
        company.updateSalary(amount);
    }

    public Company getCompany() {
        return company;
    }

    public boolean isAdvancedPlayer() {
        return isAdvancedPlayer;
    }

    public Asset getAsset() {
        return asset;
    }

    public void nextRound() {
        resetAssetMultiplier();
        addCompanyProfit();
        currentRound++;
    }

    public boolean isFinished() {
        return currentRound >= ROUND_LIMIT || asset.isBankrupt() || asset.isAchieved();
    }

    public void adjustAssetMultiplier(double multiplier) {
        Asset.assetMultiplier = multiplier;
    }

    public void resetAssetMultiplier() {
        Asset.assetMultiplier = 1.0;
    }

    public int checkWin() {
        if (asset.isAchieved()) {
            return 1;
        }
        if (asset.isBankrupt() || currentRound >= ROUND_LIMIT) {
            return -1;
        }
        // game not finished
        return 0;
    }

    public int actionPerRound() {
        return isAdvancedPlayer() ? 3 : 1;
    }

    public String companyInfo() {
        return company.toString();
    }

    @Override
    public String toString() {
        return "Your name is: " + name + '\n'
                + "occupation: " + occupation + '\n'
                + "current health: " + health + "\n"
                + "current money: " + asset + "\n";
    }
}<|MERGE_RESOLUTION|>--- conflicted
+++ resolved
@@ -62,7 +62,6 @@
         this.company = company;
     }
 
-<<<<<<< HEAD
     public PlayerProfile(
         String name, String occupation, int health, Asset asset,
         int currentRound, boolean isAdvancedPlayer, Company company) {
@@ -75,15 +74,6 @@
         this.company = company;
     }
 
-
-
-=======
-    /**
-     * Adds assets to the player's profile.
-     *
-     * @param amount Amount to add.
-     */
->>>>>>> c4c6e653
     public void addAsset(int amount) {
         this.asset.addAsset(amount);
     }
